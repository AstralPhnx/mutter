--- conflicted
+++ resolved
@@ -413,7 +413,6 @@
                                                gboolean            use_color);
 
 /**
-<<<<<<< HEAD
  * cogl_material_rectangle:
  * @x1: x coordinate upper left on screen.
  * @y1: y coordinate upper left on screen.
@@ -443,15 +442,16 @@
                               CoglFixed        y2,
                               gint             tex_coords_len,
                               const CoglFixed *tex_coords);
-=======
+
+/**
  * cogl_bitmap_new_from_file:
  * @filename: the file to load.
  * @error: a #GError or %NULL.
  *
- * Load an image file from disk. This function can be safely called from 
+ * Load an image file from disk. This function can be safely called from
  * within a thread.
  *
- * Returns: A #CoglBitmap to the new loaded image data, or %NULL if loading 
+ * Returns: A #CoglBitmap to the new loaded image data, or %NULL if loading
  * the image failed.
  *
  * Since: 1.0
@@ -481,7 +481,6 @@
  * Frees a #CoglBitmap.
  */
 void            cogl_bitmap_free              (CoglBitmap     *bmp);
->>>>>>> 70317913
 
 /**
  * cogl_texture_multiple_rectangles:
